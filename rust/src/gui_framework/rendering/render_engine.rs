--- conflicted
+++ resolved
@@ -80,11 +80,7 @@
                     _marker: PhantomData,
                 },
             ];
-<<<<<<< HEAD
-            platform.device.as_ref().unwrap().create_descriptor_set_layout(&vk::DescriptorSetLayoutCreateInfo {
-=======
             match platform.device.as_ref().unwrap().create_descriptor_set_layout(&vk::DescriptorSetLayoutCreateInfo {
->>>>>>> d0671f1b
                 s_type: vk::StructureType::DESCRIPTOR_SET_LAYOUT_CREATE_INFO,
                 p_next: std::ptr::null(),
                 flags: vk::DescriptorSetLayoutCreateFlags::empty(),
@@ -104,20 +100,6 @@
             let pool_sizes = [
                 vk::DescriptorPoolSize {
                     ty: vk::DescriptorType::UNIFORM_BUFFER,
-<<<<<<< HEAD
-                    descriptor_count: 1, // For projection
-                },
-                vk::DescriptorPoolSize {
-                    ty: vk::DescriptorType::UNIFORM_BUFFER,
-                    descriptor_count: scene.render_objects.len() as u32, // One per renderable
-                },
-            ];
-            platform.device.as_ref().unwrap().create_descriptor_pool(&vk::DescriptorPoolCreateInfo {
-                s_type: vk::StructureType::DESCRIPTOR_POOL_CREATE_INFO,
-                p_next: std::ptr::null(),
-                flags: vk::DescriptorPoolCreateFlags::empty(),
-                max_sets: 1 + scene.render_objects.len() as u32, // One for projection + one per renderable
-=======
                     descriptor_count: 2 * (1 + scene.render_objects.len() as u32),
                 },
             ];
@@ -126,7 +108,6 @@
                 p_next: std::ptr::null(),
                 flags: vk::DescriptorPoolCreateFlags::empty(),
                 max_sets: 1 + scene.render_objects.len() as u32,
->>>>>>> d0671f1b
                 pool_size_count: pool_sizes.len() as u32,
                 p_pool_sizes: pool_sizes.as_ptr(),
                 _marker: PhantomData,
@@ -271,37 +252,6 @@
                 }
             };
 
-<<<<<<< HEAD
-            let (offset_uniform, offset_allocation) = {
-                let buffer_info = vk::BufferCreateInfo {
-                    s_type: vk::StructureType::BUFFER_CREATE_INFO,
-                    p_next: std::ptr::null(),
-                    flags: vk::BufferCreateFlags::empty(),
-                    size: std::mem::size_of::<[f32; 2]>() as u64,
-                    usage: vk::BufferUsageFlags::UNIFORM_BUFFER,
-                    sharing_mode: vk::SharingMode::EXCLUSIVE,
-                    queue_family_index_count: 0,
-                    p_queue_family_indices: std::ptr::null(),
-                    _marker: PhantomData,
-                };
-                let allocation_info = vk_mem::AllocationCreateInfo {
-                    usage: vk_mem::MemoryUsage::AutoPreferDevice,
-                    flags: vk_mem::AllocationCreateFlags::MAPPED | vk_mem::AllocationCreateFlags::HOST_ACCESS_SEQUENTIAL_WRITE,
-                    ..Default::default()
-                };
-                unsafe {
-                    let (buffer, mut allocation) = platform.allocator.as_ref().unwrap()
-                        .create_buffer(&buffer_info, &allocation_info)
-                        .unwrap();
-                    let data_ptr = platform.allocator.as_ref().unwrap().map_memory(&mut allocation)
-                        .unwrap()
-                        .cast::<f32>();
-                    data_ptr.copy_from_nonoverlapping(obj.offset.as_ptr(), 2);
-                    platform.allocator.as_ref().unwrap().unmap_memory(&mut allocation);
-                    (buffer, allocation)
-                }
-            };
-=======
             let descriptor_set = descriptor_sets[i + 1];
             unsafe {
                 let buffer_infos = [
@@ -346,7 +296,6 @@
                 ];
                 platform.device.as_ref().unwrap().update_descriptor_sets(&write_sets, &[]);
             }
->>>>>>> d0671f1b
 
             let vertex_shader = load_shader(platform.device.as_ref().unwrap(), &obj.vertex_shader_filename);
             let fragment_shader = load_shader(platform.device.as_ref().unwrap(), &obj.fragment_shader_filename);
@@ -524,14 +473,9 @@
                 vertex_shader,
                 fragment_shader,
                 pipeline,
-<<<<<<< HEAD
-                offset_uniform,      // Added
-                offset_allocation,   // Added
-=======
                 offset_uniform,
                 offset_allocation,
                 descriptor_set,
->>>>>>> d0671f1b
                 vertex_count: vertices.len() as u32,
                 depth: obj.depth,
                 on_window_resize_scale: obj.on_window_resize_scale,
@@ -774,11 +718,7 @@
                     .allocator
                     .as_ref()
                     .unwrap()
-<<<<<<< HEAD
-                    .destroy_buffer(renderable.offset_uniform, &mut renderable.offset_allocation); // Cleanup offset
-=======
                     .destroy_buffer(renderable.offset_uniform, &mut renderable.offset_allocation);
->>>>>>> d0671f1b
             }
 
             platform
