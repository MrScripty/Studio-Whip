use ash::vk;

pub struct Renderable {
    pub vertex_buffer: vk::Buffer,
    pub vertex_allocation: vk_mem::Allocation,
    pub vertex_shader: vk::ShaderModule,
    pub fragment_shader: vk::ShaderModule,
    pub pipeline: vk::Pipeline,
    pub vertex_count: u32,
    pub depth: f32,
    pub on_window_resize_scale: bool,
    pub on_window_resize_move: bool,
    pub original_positions: Vec<[f32; 2]>,
    pub fixed_size: [f32; 2],
    pub center_ratio: [f32; 2],
<<<<<<< HEAD
    pub offset_uniform: vk::Buffer,      // Added for shader-based offset
    pub offset_allocation: vk_mem::Allocation, // Added for shader-based offset
=======
    pub offset_uniform: vk::Buffer,
    pub offset_allocation: vk_mem::Allocation,
    pub descriptor_set: vk::DescriptorSet, // Added for per-object uniforms
>>>>>>> d0671f1b
}<|MERGE_RESOLUTION|>--- conflicted
+++ resolved
@@ -13,12 +13,7 @@
     pub original_positions: Vec<[f32; 2]>,
     pub fixed_size: [f32; 2],
     pub center_ratio: [f32; 2],
-<<<<<<< HEAD
-    pub offset_uniform: vk::Buffer,      // Added for shader-based offset
-    pub offset_allocation: vk_mem::Allocation, // Added for shader-based offset
-=======
     pub offset_uniform: vk::Buffer,
     pub offset_allocation: vk_mem::Allocation,
     pub descriptor_set: vk::DescriptorSet, // Added for per-object uniforms
->>>>>>> d0671f1b
 }