use winit::event_loop::{EventLoop, ControlFlow};
use rusty_whip::gui_framework::{VulkanContext, Scene, RenderObject, VulkanContextHandler};
use rusty_whip::Vertex;

fn main() {
    let event_loop = EventLoop::new().unwrap();
    event_loop.set_control_flow(ControlFlow::Poll);
    let vulkan_context = VulkanContext::new();
    let mut scene = Scene::new();

    let width = 600.0;
    let height = 300.0;

    scene.add_object(RenderObject {
        vertices: vec![
            Vertex { position: [0.0, 0.0] },
            Vertex { position: [0.0, height] },
            Vertex { position: [width, height] },
            Vertex { position: [width, 0.0] },
        ],
        vertex_shader_filename: "background.vert.spv".to_string(),
        fragment_shader_filename: "background.frag.spv".to_string(),
        depth: 0.0,
        on_window_resize_scale: true,
        on_window_resize_move: false,
<<<<<<< HEAD
        offset: [0.0, 0.0], // Initialize offset
=======
        offset: [0.0, 0.0],
        is_draggable: false, // Background not draggable
>>>>>>> d0671f1b
    });

    scene.add_object(RenderObject {
        vertices: vec![
            Vertex { position: [275.0, 125.0] },
            Vertex { position: [300.0, 175.0] },
            Vertex { position: [325.0, 125.0] },
        ],
        vertex_shader_filename: "triangle.vert.spv".to_string(),
        fragment_shader_filename: "triangle.frag.spv".to_string(),
        depth: 1.0,
        on_window_resize_scale: false,
        on_window_resize_move: true,
<<<<<<< HEAD
        offset: [0.0, 0.0], // Initialize offset
=======
        offset: [0.0, 0.0], // Reset for testing
        is_draggable: true, // Triangle draggable
>>>>>>> d0671f1b
    });

    scene.add_object(RenderObject {
        vertices: vec![
            Vertex { position: [100.0, 50.0] },
            Vertex { position: [100.0, 100.0] },
            Vertex { position: [150.0, 100.0] },
            Vertex { position: [150.0, 50.0] },
        ],
        vertex_shader_filename: "square.vert.spv".to_string(),
        fragment_shader_filename: "square.frag.spv".to_string(),
        depth: 2.0,
        on_window_resize_scale: false,
        on_window_resize_move: true,
<<<<<<< HEAD
        offset: [0.0, 0.0], // Initialize offset
=======
        offset: [0.0, 0.0],
        is_draggable: true, // Square draggable
>>>>>>> d0671f1b
    });

    let mut handler = VulkanContextHandler::new(vulkan_context, scene);
    event_loop.run_app(&mut handler).unwrap();
}<|MERGE_RESOLUTION|>--- conflicted
+++ resolved
@@ -23,12 +23,8 @@
         depth: 0.0,
         on_window_resize_scale: true,
         on_window_resize_move: false,
-<<<<<<< HEAD
-        offset: [0.0, 0.0], // Initialize offset
-=======
         offset: [0.0, 0.0],
         is_draggable: false, // Background not draggable
->>>>>>> d0671f1b
     });
 
     scene.add_object(RenderObject {
@@ -42,12 +38,8 @@
         depth: 1.0,
         on_window_resize_scale: false,
         on_window_resize_move: true,
-<<<<<<< HEAD
-        offset: [0.0, 0.0], // Initialize offset
-=======
         offset: [0.0, 0.0], // Reset for testing
         is_draggable: true, // Triangle draggable
->>>>>>> d0671f1b
     });
 
     scene.add_object(RenderObject {
@@ -62,12 +54,8 @@
         depth: 2.0,
         on_window_resize_scale: false,
         on_window_resize_move: true,
-<<<<<<< HEAD
-        offset: [0.0, 0.0], // Initialize offset
-=======
         offset: [0.0, 0.0],
         is_draggable: true, // Square draggable
->>>>>>> d0671f1b
     });
 
     let mut handler = VulkanContextHandler::new(vulkan_context, scene);
