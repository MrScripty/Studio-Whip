use crate::Vertex;

#[derive(Debug)]
pub struct RenderObject {
    pub vertices: Vec<Vertex>,
    pub vertex_shader_filename: String,
    pub fragment_shader_filename: String,
<<<<<<< HEAD
    pub depth: f32,                    // For 2D layering
    pub on_window_resize_scale: bool,  // Scales to match window size
    pub on_window_resize_move: bool,   // Moves proportionally (GUI elements)
    pub offset: [f32; 2],              // For dragging
=======
    pub depth: f32,
    pub on_window_resize_scale: bool,
    pub on_window_resize_move: bool,
    pub offset: [f32; 2],
    pub is_draggable: bool,
>>>>>>> d0671f1b
}

#[derive(Debug)]
pub struct Scene {
    pub render_objects: Vec<RenderObject>,
    pub width: f32,  // Current window width
    pub height: f32, // Current window height
}

pub trait HitTestable {
    fn contains(&self, x: f32, y: f32, window_height: f32) -> bool;
}

impl HitTestable for RenderObject {
    fn contains(&self, x: f32, y: f32, window_height: f32) -> bool {
        let adjusted_y = window_height - y; // Dynamic window height
        let (min_x, max_x, min_y, max_y) = self.vertices.iter().fold(
            (f32::INFINITY, f32::NEG_INFINITY, f32::INFINITY, f32::NEG_INFINITY),
            |acc, v| {
                let pos_x = v.position[0] + self.offset[0];
                let pos_y = v.position[1] + self.offset[1];
                (acc.0.min(pos_x), acc.1.max(pos_x), acc.2.min(pos_y), acc.3.max(pos_y))
            }
        );
        println!("Checking object (depth {}): x=[{}, {}], y=[{}, {}], click=({}, {})",
                 self.depth, min_x, max_x, min_y, max_y, x, adjusted_y);
        x >= min_x && x <= max_x && adjusted_y >= min_y && adjusted_y <= max_y
    }
}

pub trait HitTestable {
    fn contains(&self, x: f32, y: f32) -> bool;
}

impl HitTestable for RenderObject {
    fn contains(&self, x: f32, y: f32) -> bool {
        let (min_x, max_x, min_y, max_y) = self.vertices.iter().fold(
            (f32::MAX, f32::MIN, f32::MAX, f32::MIN),
            |acc, v| {
                let pos = v.position;
                (acc.0.min(pos[0]), acc.1.max(pos[0]), acc.2.min(pos[1]), acc.3.max(pos[1]))
            },
        );
        x >= min_x && x <= max_x && y >= min_y && y <= max_y
    }
}

impl Scene {
    pub fn new() -> Self {
        Scene {
            render_objects: Vec::new(),
            width: 600.0,  // Initial window width
            height: 300.0, // Initial window height
        }
    }

    pub fn add_object(&mut self, object: RenderObject) {
        self.render_objects.push(object);
    }

    pub fn pick_object_at(&self, x: f32, y: f32) -> Option<usize> {
<<<<<<< HEAD
        self.render_objects
            .iter()
            .enumerate()
            .filter(|(_, obj)| obj.contains(x, y))
=======
        self.render_objects.iter().enumerate()
            .filter(|(_, obj)| obj.is_draggable && obj.contains(x, y, self.height))
>>>>>>> d0671f1b
            .max_by(|a, b| a.1.depth.partial_cmp(&b.1.depth).unwrap_or(std::cmp::Ordering::Equal))
            .map(|(i, _)| i)
    }

    pub fn translate_object(&mut self, index: usize, dx: f32, dy: f32) {
        let obj = &mut self.render_objects[index];
        obj.offset[0] += dx;
        obj.offset[1] += dy;
    }
<<<<<<< HEAD
=======

    pub fn update_dimensions(&mut self, width: u32, height: u32) {
        self.width = width as f32;
        self.height = height as f32;
    }
>>>>>>> d0671f1b
}<|MERGE_RESOLUTION|>--- conflicted
+++ resolved
@@ -5,18 +5,11 @@
     pub vertices: Vec<Vertex>,
     pub vertex_shader_filename: String,
     pub fragment_shader_filename: String,
-<<<<<<< HEAD
-    pub depth: f32,                    // For 2D layering
-    pub on_window_resize_scale: bool,  // Scales to match window size
-    pub on_window_resize_move: bool,   // Moves proportionally (GUI elements)
-    pub offset: [f32; 2],              // For dragging
-=======
     pub depth: f32,
     pub on_window_resize_scale: bool,
     pub on_window_resize_move: bool,
     pub offset: [f32; 2],
     pub is_draggable: bool,
->>>>>>> d0671f1b
 }
 
 #[derive(Debug)]
@@ -47,23 +40,6 @@
     }
 }
 
-pub trait HitTestable {
-    fn contains(&self, x: f32, y: f32) -> bool;
-}
-
-impl HitTestable for RenderObject {
-    fn contains(&self, x: f32, y: f32) -> bool {
-        let (min_x, max_x, min_y, max_y) = self.vertices.iter().fold(
-            (f32::MAX, f32::MIN, f32::MAX, f32::MIN),
-            |acc, v| {
-                let pos = v.position;
-                (acc.0.min(pos[0]), acc.1.max(pos[0]), acc.2.min(pos[1]), acc.3.max(pos[1]))
-            },
-        );
-        x >= min_x && x <= max_x && y >= min_y && y <= max_y
-    }
-}
-
 impl Scene {
     pub fn new() -> Self {
         Scene {
@@ -78,15 +54,8 @@
     }
 
     pub fn pick_object_at(&self, x: f32, y: f32) -> Option<usize> {
-<<<<<<< HEAD
-        self.render_objects
-            .iter()
-            .enumerate()
-            .filter(|(_, obj)| obj.contains(x, y))
-=======
         self.render_objects.iter().enumerate()
             .filter(|(_, obj)| obj.is_draggable && obj.contains(x, y, self.height))
->>>>>>> d0671f1b
             .max_by(|a, b| a.1.depth.partial_cmp(&b.1.depth).unwrap_or(std::cmp::Ordering::Equal))
             .map(|(i, _)| i)
     }
@@ -96,12 +65,9 @@
         obj.offset[0] += dx;
         obj.offset[1] += dy;
     }
-<<<<<<< HEAD
-=======
 
     pub fn update_dimensions(&mut self, width: u32, height: u32) {
         self.width = width as f32;
         self.height = height as f32;
     }
->>>>>>> d0671f1b
 }